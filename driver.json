--- conflicted
+++ resolved
@@ -1,6 +1,6 @@
 {
   "driver_id": "zidootv_driver",
-  "version": "1.2.1",
+  "version": "1.3.0",
   "min_core_api": "0.20.0",
   "name": {
     "en": "Zidoo TV"
@@ -43,9 +43,5 @@
       }
     ]
   },
-<<<<<<< HEAD
   "release_date": "2025-10-18"
-=======
-  "release_date": "2025-09-01"
->>>>>>> 0977b25d
 }